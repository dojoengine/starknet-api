#[cfg(test)]
#[path = "state_test.rs"]
mod state_test;

<<<<<<< HEAD
use std::fmt::Debug;
=======
#[cfg(feature = "std")]
use std::collections::hash_map::RandomState as HasherBuilder;
>>>>>>> b483382e

#[cfg(not(feature = "std"))]
use hashbrown::hash_map::DefaultHashBuilder as HasherBuilder;
use indexmap::IndexMap;
use serde::{Deserialize, Serialize};

use crate::api_core::{
    ClassHash, ContractAddress, EntryPointSelector, GlobalRoot, Nonce, PatriciaKey,
};
use crate::block::{BlockHash, BlockNumber};
<<<<<<< HEAD
use crate::core::{ClassHash, ContractAddress, GlobalRoot, Nonce, PatriciaKey};
use crate::deprecated_contract_class::ContractClass;
use crate::hash::{StarkFelt, StarkHash};
=======
use crate::hash::{StarkFelt, StarkHash};
use crate::serde_utils::bytes_from_hex_str;
use crate::stdlib::collections::HashMap;
use crate::stdlib::fmt::Debug;
use crate::stdlib::mem;
use crate::stdlib::string::String;
use crate::stdlib::vec::Vec;
>>>>>>> b483382e
use crate::StarknetApiError;

/// The differences between two states before and after a block with hash block_hash
/// and their respective roots.
#[derive(Debug, Default, Clone, Eq, PartialEq, Deserialize, Serialize)]
pub struct StateUpdate {
    pub block_hash: BlockHash,
    pub new_root: GlobalRoot,
    pub old_root: GlobalRoot,
    pub state_diff: StateDiff,
}

/// The differences between two states.
// Invariant: Addresses are strictly increasing.
#[derive(Debug, Default, Clone, Eq, PartialEq, Deserialize, Serialize)]
pub struct StateDiff {
<<<<<<< HEAD
    pub deployed_contracts: IndexMap<ContractAddress, ClassHash>,
    pub storage_diffs: IndexMap<ContractAddress, IndexMap<StorageKey, StarkFelt>>,
    pub deprecated_declared_classes: IndexMap<ClassHash, ContractClass>,
    pub nonces: IndexMap<ContractAddress, Nonce>,
=======
    pub deployed_contracts: IndexMap<ContractAddress, ClassHash, HasherBuilder>,
    pub storage_diffs:
        IndexMap<ContractAddress, IndexMap<StorageKey, StarkFelt, HasherBuilder>, HasherBuilder>,
    pub declared_classes: IndexMap<ClassHash, ContractClass, HasherBuilder>,
    pub nonces: IndexMap<ContractAddress, Nonce, HasherBuilder>,
>>>>>>> b483382e
}

/// The sequential numbering of the states between blocks.
// Example:
// States: S0       S1       S2
// Blocks      B0->     B1->
#[derive(
    Debug, Default, Copy, Clone, Eq, PartialEq, Hash, Deserialize, Serialize, PartialOrd, Ord,
)]
pub struct StateNumber(pub BlockNumber);

impl StateNumber {
    /// The state at the beginning of the block.
    pub fn right_before_block(block_number: BlockNumber) -> StateNumber {
        StateNumber(block_number)
    }

    /// The state at the end of the block.
    pub fn right_after_block(block_number: BlockNumber) -> StateNumber {
        StateNumber(block_number.next())
    }

    pub fn is_before(&self, block_number: BlockNumber) -> bool {
        self.0 <= block_number
    }

    pub fn is_after(&self, block_number: BlockNumber) -> bool {
        !self.is_before(block_number)
    }

    pub fn block_after(&self) -> BlockNumber {
        self.0
    }
}

/// A storage key in a contract.
#[derive(
    Debug, Default, Clone, Copy, Eq, PartialEq, Hash, Deserialize, Serialize, PartialOrd, Ord,
)]
pub struct StorageKey(pub PatriciaKey);

impl TryFrom<StarkHash> for StorageKey {
    type Error = StarknetApiError;

    fn try_from(val: StarkHash) -> Result<Self, Self::Error> {
        Ok(Self(PatriciaKey::try_from(val)?))
    }
}<|MERGE_RESOLUTION|>--- conflicted
+++ resolved
@@ -2,35 +2,19 @@
 #[path = "state_test.rs"]
 mod state_test;
 
-<<<<<<< HEAD
-use std::fmt::Debug;
-=======
 #[cfg(feature = "std")]
 use std::collections::hash_map::RandomState as HasherBuilder;
->>>>>>> b483382e
 
 #[cfg(not(feature = "std"))]
 use hashbrown::hash_map::DefaultHashBuilder as HasherBuilder;
 use indexmap::IndexMap;
 use serde::{Deserialize, Serialize};
 
-use crate::api_core::{
-    ClassHash, ContractAddress, EntryPointSelector, GlobalRoot, Nonce, PatriciaKey,
-};
+use crate::api_core::{ClassHash, ContractAddress, GlobalRoot, Nonce, PatriciaKey};
 use crate::block::{BlockHash, BlockNumber};
-<<<<<<< HEAD
-use crate::core::{ClassHash, ContractAddress, GlobalRoot, Nonce, PatriciaKey};
 use crate::deprecated_contract_class::ContractClass;
 use crate::hash::{StarkFelt, StarkHash};
-=======
-use crate::hash::{StarkFelt, StarkHash};
-use crate::serde_utils::bytes_from_hex_str;
-use crate::stdlib::collections::HashMap;
 use crate::stdlib::fmt::Debug;
-use crate::stdlib::mem;
-use crate::stdlib::string::String;
-use crate::stdlib::vec::Vec;
->>>>>>> b483382e
 use crate::StarknetApiError;
 
 /// The differences between two states before and after a block with hash block_hash
@@ -47,18 +31,11 @@
 // Invariant: Addresses are strictly increasing.
 #[derive(Debug, Default, Clone, Eq, PartialEq, Deserialize, Serialize)]
 pub struct StateDiff {
-<<<<<<< HEAD
-    pub deployed_contracts: IndexMap<ContractAddress, ClassHash>,
-    pub storage_diffs: IndexMap<ContractAddress, IndexMap<StorageKey, StarkFelt>>,
-    pub deprecated_declared_classes: IndexMap<ClassHash, ContractClass>,
-    pub nonces: IndexMap<ContractAddress, Nonce>,
-=======
     pub deployed_contracts: IndexMap<ContractAddress, ClassHash, HasherBuilder>,
     pub storage_diffs:
         IndexMap<ContractAddress, IndexMap<StorageKey, StarkFelt, HasherBuilder>, HasherBuilder>,
-    pub declared_classes: IndexMap<ClassHash, ContractClass, HasherBuilder>,
+    pub deprecated_declared_classes: IndexMap<ClassHash, ContractClass, HasherBuilder>,
     pub nonces: IndexMap<ContractAddress, Nonce, HasherBuilder>,
->>>>>>> b483382e
 }
 
 /// The sequential numbering of the states between blocks.
